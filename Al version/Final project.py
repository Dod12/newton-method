--- conflicted
+++ resolved
@@ -16,23 +16,6 @@
 # #print(fcn(x))
 # test.plot(100,(-10,10,-10,10))
 
-<<<<<<< HEAD
-# #%%
-# def fca(x:np.array):
-#     x1,x2=x[0],x[1]
-#     f1=x1**3- 3*x1*x2**2 - 2*x1 -2
-#     f2= 3* x1**2 *x2 - x2**3 - 2*x2
-#     return np.array([f1,f2])
-# test2=fp.Fractal2D(fca)
-# test2.plot(200,(-2,2,-2,2))
-#
-# #%%
-# def fcb(x:np.array):
-#     x1,x2=x[0],x[1]
-#     f1= x1**8- 28
-#     f2= 3* x1**2 *x2 - x2**3 - 2*x2
-#     return np.array([f1,f2])
-=======
 #%%
 def fca(x:np.array):
     x1,x2=x[0],x[1]
@@ -47,5 +30,4 @@
     #x1,x2=x[0],x[1]
     #f1= x1**8- 28
     #f2= 3* x1**2 *x2 - x2**3 - 2*x2
-    #return np.array([f1,f2])
->>>>>>> c39569b5
+    #return np.array([f1,f2])